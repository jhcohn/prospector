--- conflicted
+++ resolved
@@ -13,19 +13,13 @@
 argdict={'param_file':None, 'sptype':'sps_basis',
          'custom_filter_keys':None,
          'compute_vega_mags':False,
-<<<<<<< HEAD
          'zcontinuous':1}
 clargs = model_setup.parse_args(sys.argv, argdict=argdict)
 run_params = None
-=======
-         'zcontinuous':True}
-clargs = model_setup.parse_args(sys.argv, argdict=argdict)
->>>>>>> 6972c35e
 
 #########
 # Globals
 ########
-<<<<<<< HEAD
 # SPS Model instance as global
 sps = model_setup.load_sps(**clargs)
 
@@ -40,13 +34,6 @@
 
 from likelihood import LikelihoodFunction
 likefn = LikelihoodFunction(obs=obs, model=model)
-=======
-sps = model_setup.load_sps(**clargs)
-
-#GP instance as global
-#gp = model_setup.load_gp(**clargs)
-gp = GaussianProcess(None, None)
->>>>>>> 6972c35e
 
 # Model as global
 mod = model_setup.load_model(clargs['param_file'])
@@ -54,7 +41,6 @@
 ########
 #LnP function as global
 ########
-<<<<<<< HEAD
 
 # the simple but obscuring way.  Difficult for users to change
 def lnprobfn(theta, model = None, obs = None):
@@ -64,31 +50,19 @@
 
 # the more explicit way
 def lnprobfn(theta, model=None, obs=None, verbose=run_params['verbose']):
-    """ Given a model object and a parameter vector, return the ln of
-    the posterior. This requires that an sps object (and if using
-    spectra and gaussian processes, a GP object) be instantiated.
-=======
-def lnprobfn(theta, obs):
-    """
-    Given a parameter vector and observational data, return the ln of
-    the posterior.  This requires that a model object and a sps object
-    (and if using spectra and gaussian processes, a GP object) be
-    instantiated
->>>>>>> 6972c35e
+    """ Given a parameter vector and optionally a dictionary of
+    observational ata and a model object, return the ln of the
+    posterior. This requires that an sps object (and if using spectra
+    and gaussian processes, a GP object) be instantiated.
 
     :param theta:
         Input parameter vector, ndarray of shape (ndim,)
 
-<<<<<<< HEAD
     :param mod:
         bsfh.sedmodel model object, with attributes including
         `params`, a dictionary of model parameters.  It must also have
         `prior_product()`, `mean_model()` and `calibration()` methods
         defined.
-=======
-    :param obs:
-        a dictionary of observational data.
->>>>>>> 6972c35e
 
     :param obs:
         A dictionary of observational data.
@@ -100,20 +74,15 @@
     if np.isfinite(lnp_prior):
         # Generate mean model and GP kernel(s)
         t1 = time.time()        
-<<<<<<< HEAD
         spec, phot, x = model.mean_model(theta, sps = sps)
         log_mu = np.log(spec) + model.calibration(theta)
         s, a, l = (model.params['gp_jitter'], model.params['gp_amplitude'],
                    model.params['gp_length'])
         gp_spec.kernel[:] = np.log(np.array([s[0],a[0]**2,l[0]**2]))
-=======
-        mu, phot, x = mod.mean_model(theta, obs, sps = sps)
->>>>>>> 6972c35e
         d1 = time.time() - t1
 
         #calculate likelihoods
         t2 = time.time()
-<<<<<<< HEAD
         lnp_spec = likefn.lnlike_spec_log(log_mu, obs=obs, gp=gp_spec)
         lnp_phot = likefn.lnlike_phot(phot, obs=obs, gp=None)
         d2 = time.time() - t2
@@ -121,47 +90,10 @@
         if verbose:
             write_log(theta, lnp_prior, lnp_spec, lnp_phot, d1, d2)
             
-=======
-        if obs['spectrum'] is not None:
-            mask = obs.get('mask', np.ones(len(obs['wavelength']),
-                                           dtype= bool))
-            gp.wave, gp.sigma = obs['wavelength'][mask], obs['unc'][mask]
-            #use a residual in log space
-            log_mu = np.log(mu)
-            #polynomial in the log
-            log_cal = (mod.calibration(theta, obs))
-            delta = (obs['spectrum'] - log_mu - log_cal)[mask]
-            gp.factor(mod.params['gp_jitter'], mod.params['gp_amplitude'],
-                      mod.params['gp_length'], check_finite=False, force=False)
-            lnp_spec = gp.lnlike(delta, check_finite=False)
-        else:
-            lnp_spec = 0.0
-
-        # Photometry term
-        if obs['maggies'] is not None:
-            pmask = obs.get('phot_mask', np.ones(len(obs['maggies']),
-                                                 dtype= bool))
-            jitter = mod.params.get('phot_jitter',0)
-            maggies = obs['maggies']
-            phot_var = (obs['maggies_unc'] + jitter)**2
-            lnp_phot =  -0.5*( (phot - maggies)**2 / phot_var )[pmask].sum()
-            lnp_phot +=  -0.5*np.log(phot_var[pmask]).sum()
-        else:
-            lnp_phot = 0.0
-        d2 = time.time() - t2
-        
-        if obs['verbose']:
-            print(theta)
-            print('model calc = {0}s, lnlike calc = {1}'.format(d1,d2))
-            fstring = 'lnp = {0}, lnp_spec = {1}, lnp_phot = {2}'
-            values = [lnp_spec + lnp_phot + lnp_prior, lnp_spec, lnp_phot]
-            print(fstring.format(*values))
->>>>>>> 6972c35e
         return lnp_prior + lnp_phot + lnp_spec
     else:
         return -np.infty
     
-<<<<<<< HEAD
 def chisqfn(theta, model, obs):
     return -lnprobfn(theta, model=model, obs=obs)
 
@@ -175,10 +107,6 @@
     values = [lnp_spec + lnp_phot + lnp_prior, lnp_spec, lnp_phot]
     print(fstring.format(*values))
 
-=======
-def chisqfn(theta, obs):
-    return -lnprobfn(theta, obs)
->>>>>>> 6972c35e
 
 #MPI pool.  This must be done *after* lnprob and
 # chi2 are defined since slaves will only see up to
@@ -215,15 +143,9 @@
             pool.close()
             sys.exit(0)
         except:
-<<<<<<< HEAD
             pass
         sys.exit(0)
         
-=======
-            sys.exit(0)
-
-      
->>>>>>> 6972c35e
     #################
     #INITIAL GUESS(ES) USING POWELL MINIMIZATION
     #################
@@ -231,20 +153,16 @@
         print('minimizing chi-square...')
     ts = time.time()
     powell_opt = {'ftol': rp['ftol'], 'xtol':1e-6, 'maxfev':rp['maxfev']}
-<<<<<<< HEAD
     args = [model, obs]
     args = [None, None]
     powell_guesses, pinit = utils.pminimize(chisqfn, initial_theta,
-                                            args=args, kwargs=kwargs,
-=======
-    powell_guesses, pinit = utils.pminimize(chisqfn, initial_theta, mod,
-                                            arg=obsdat,
->>>>>>> 6972c35e
+                                            args=args,
                                             method ='powell', opts=powell_opt,
                                             pool = pool, nthreads = rp.get('nthreads',1))
     
     best = np.argmin([p.fun for p in powell_guesses])
     best_guess = powell_guesses[best]
+    initial_center = best_guess.x
     pdur = time.time() - ts
     
     if rp['verbose']:
@@ -253,11 +171,9 @@
     ###################
     #SAMPLE
     ####################
-    #sys.exit()
     if rp['verbose']:
         print('emcee sampling...')
     tstart = time.time()
-    initial_center = best_guess.x
     esampler = utils.run_emcee_sampler(lnprobfn, initial_center, mod,
                                        args=obsdat, pool = pool, **rp)
     edur = time.time() - tstart
